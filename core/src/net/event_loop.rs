--- conflicted
+++ resolved
@@ -24,12 +24,7 @@
 };
 
 cfg_if::cfg_if! {
-<<<<<<< HEAD
     if #[cfg(any(all(target_os = "linux", feature = "io_uring"), all(windows, feature = "iocp")))] {
-=======
-    if #[cfg(all(target_os = "linux", feature = "io_uring"))] {
-        use libc::{epoll_event, iovec, msghdr, off_t, size_t, sockaddr, socklen_t};
->>>>>>> 7572bddc
         use dashmap::DashMap;
         use std::ffi::c_longlong;
     }
@@ -49,14 +44,10 @@
     ))]
     operator: crate::net::operator::Operator<'e>,
     #[allow(clippy::type_complexity)]
-<<<<<<< HEAD
     #[cfg(any(
         all(target_os = "linux", feature = "io_uring"),
         all(windows, feature = "iocp")
     ))]
-=======
-    #[cfg(all(target_os = "linux", feature = "io_uring"))]
->>>>>>> 7572bddc
     syscall_wait_table: DashMap<usize, Arc<(Mutex<Option<c_longlong>>, Condvar)>>,
     selector: Poller,
     pool: CoroutinePool<'e>,
@@ -253,11 +244,8 @@
         cfg_if::cfg_if! {
             if #[cfg(all(target_os = "linux", feature = "io_uring"))] {
                 left_time = self.adapt_io_uring(left_time)?;
-<<<<<<< HEAD
             } else if #[cfg(all(windows, feature = "iocp"))] {
                 left_time = self.adapt_iocp(left_time)?;
-=======
->>>>>>> 7572bddc
             }
         }
 
@@ -290,7 +278,7 @@
                     if let Some((_, pair)) = self.syscall_wait_table.remove(&token) {
                         let (lock, cvar) = &*pair;
                         let mut pending = lock.lock().expect("lock failed");
-                        *pending = Some(result.try_into().expect("result overflow"));
+                        *pending = Some(result);
                         cvar.notify_one();
                     }
                     unsafe { self.resume(token) };
@@ -301,7 +289,6 @@
             }
         }
         Ok(left_time)
-<<<<<<< HEAD
     }
 
     #[cfg(all(windows, feature = "iocp"))]
@@ -342,8 +329,6 @@
             left_time = Some(left.unwrap_or(Duration::ZERO));
         }
         Ok(left_time)
-=======
->>>>>>> 7572bddc
     }
 
     #[allow(clippy::unused_self)]

use crate::coroutine::suspender::Suspender;
use crate::net::config::Config;
use crate::net::event_loop::EventLoop;
use crate::net::join::JoinHandle;
use crate::{error, info};
use once_cell::sync::OnceCell;
use std::collections::VecDeque;
use std::ffi::c_int;
#[cfg(any(
    all(target_os = "linux", feature = "io_uring"),
    all(windows, feature = "iocp")
))]
use std::ffi::c_longlong;
use std::io::{Error, ErrorKind};
use std::sync::atomic::{AtomicUsize, Ordering};
use std::sync::{Arc, Condvar, Mutex};
use std::time::Duration;
#[cfg(all(windows, feature = "iocp"))]
use windows_sys::Win32::Networking::WinSock::{SOCKADDR, SOCKET};

cfg_if::cfg_if! {
    if #[cfg(all(target_os = "linux", feature = "io_uring"))] {
        use libc::{epoll_event, iovec, msghdr, off_t, size_t, sockaddr, socklen_t};
<<<<<<< HEAD
        use std::ffi::c_void;
=======
        use std::ffi::{c_longlong, c_void};
>>>>>>> 7572bddc
    }
}

/// 做C兼容时会用到
pub type UserFunc = extern "C" fn(usize) -> usize;

mod selector;

<<<<<<< HEAD
#[allow(clippy::cast_possible_truncation, clippy::cast_sign_loss)]
#[cfg(any(
    all(target_os = "linux", feature = "io_uring"),
    all(windows, feature = "iocp")
))]
pub(crate) mod operator;
=======
#[allow(
    clippy::cast_possible_truncation,
    clippy::cast_sign_loss,
    clippy::too_many_arguments
)]
#[cfg(all(target_os = "linux", feature = "io_uring"))]
mod operator;
>>>>>>> 7572bddc

#[allow(missing_docs)]
pub mod event_loop;

/// Configuration for `EventLoops`.
#[allow(missing_docs)]
pub mod config;

/// Task join abstraction and impl.
pub mod join;

static INSTANCE: OnceCell<EventLoops> = OnceCell::new();

/// The manager for `EventLoop`.
#[repr(C)]
#[derive(Debug)]
pub struct EventLoops {
    index: AtomicUsize,
    loops: VecDeque<Arc<EventLoop<'static>>>,
    shared_stop: Arc<(Mutex<AtomicUsize>, Condvar)>,
}

unsafe impl Send for EventLoops {}

unsafe impl Sync for EventLoops {}

impl EventLoops {
    /// Init the `EventLoops`.
    pub fn init(config: &Config) {
        _ = INSTANCE.get_or_init(|| {
            let loops = Self::new(
                config.event_loop_size(),
                config.stack_size(),
                config.min_size(),
                config.max_size(),
                config.keep_alive_time(),
            )
            .expect("init default EventLoops failed !");
            #[cfg(feature = "log")]
            let _ = tracing_subscriber::fmt()
                .with_thread_names(true)
                .with_line_number(true)
                .with_timer(tracing_subscriber::fmt::time::OffsetTime::new(
                    time::UtcOffset::from_hms(8, 0, 0).expect("create UtcOffset failed !"),
                    time::format_description::well_known::Rfc2822,
                ))
                .try_init();
            info!("open-coroutine init with {config:#?}");
            loops
        });
    }

    /// Create a new `EventLoops`.
    pub fn new(
        event_loop_size: usize,
        stack_size: usize,
        min_size: usize,
        max_size: usize,
        keep_alive_time: u64,
    ) -> std::io::Result<Self> {
        let shared_stop = Arc::new((Mutex::new(AtomicUsize::new(0)), Condvar::new()));
        let mut loops = VecDeque::new();
        for i in 0..event_loop_size {
            loops.push_back(
                EventLoop::new(
                    format!("open-coroutine-event-loop-{i}"),
                    i,
                    stack_size,
                    min_size,
                    max_size,
                    keep_alive_time,
                    shared_stop.clone(),
                )?
                .start()?,
            );
        }
        Ok(Self {
            index: AtomicUsize::new(0),
            loops,
            shared_stop,
        })
    }

    fn round_robin() -> &'static Arc<EventLoop<'static>> {
        let instance = INSTANCE.get().expect("EventLoops not init !");
        let index = instance.index.fetch_add(1, Ordering::Release) % instance.loops.len();
        instance
            .loops
            .get(index)
            .unwrap_or_else(move || panic!("init event-loop-{index} failed!"))
    }

    /// Get a `EventLoop`, prefer current.
    fn event_loop() -> &'static EventLoop<'static> {
        EventLoop::current().unwrap_or_else(|| Self::round_robin())
    }

    /// Submit a new task to event-loop.
    ///
    /// Allow multiple threads to concurrently submit task to the pool,
    /// but only allow one thread to execute scheduling.
    pub fn submit_task(
        name: Option<String>,
        func: impl FnOnce(Option<usize>) -> Option<usize> + 'static,
        param: Option<usize>,
    ) -> JoinHandle {
        let event_loop = Self::round_robin();
        event_loop.submit_task(name, func, param).map_or_else(
            |_| JoinHandle::err(event_loop),
            |n| JoinHandle::new(event_loop, n.as_str()),
        )
    }

    /// Submit a new coroutine to event-loop.
    ///
    /// Allow multiple threads to concurrently submit coroutine to the pool,
    /// but only allow one thread to execute scheduling.
    pub fn submit_co(
        f: impl FnOnce(&Suspender<(), ()>, ()) -> Option<usize> + 'static,
        stack_size: Option<usize>,
    ) -> std::io::Result<()> {
        Self::round_robin().submit_co(f, stack_size)
    }

    /// Waiting for read or write events to occur.
    /// This method can only be used in coroutines.
    pub fn wait_event(timeout: Option<Duration>) -> std::io::Result<()> {
        Self::event_loop().timed_wait_just(timeout)
    }

    /// Waiting for a read event to occur.
    /// This method can only be used in coroutines.
    pub fn wait_read_event(fd: c_int, timeout: Option<Duration>) -> std::io::Result<()> {
        let event_loop = Self::event_loop();
        event_loop.add_read_event(fd)?;
        event_loop.wait_just(timeout)
    }

    /// Waiting for a write event to occur.
    /// This method can only be used in coroutines.
    pub fn wait_write_event(fd: c_int, timeout: Option<Duration>) -> std::io::Result<()> {
        let event_loop = Self::event_loop();
        event_loop.add_write_event(fd)?;
        event_loop.wait_just(timeout)
    }

    /// Remove read and write event interests.
    /// This method can only be used in coroutines.
    pub fn del_event(fd: c_int) -> std::io::Result<()> {
        if let Some(event_loop) = EventLoop::current() {
            event_loop.del_event(fd)?;
        } else {
            let instance = INSTANCE.get().expect("EventLoops not init !");
            for event_loop in &instance.loops {
                event_loop.del_event(fd)?;
            }
        }
        Ok(())
    }

    /// Remove read event interest.
    /// This method can only be used in coroutines.
    pub fn del_read_event(fd: c_int) -> std::io::Result<()> {
        if let Some(event_loop) = EventLoop::current() {
            event_loop.del_read_event(fd)?;
        } else {
            let instance = INSTANCE.get().expect("EventLoops not init !");
            for event_loop in &instance.loops {
                event_loop.del_read_event(fd)?;
            }
        }
        Ok(())
    }

    /// Remove write event interest.
    /// This method can only be used in coroutines.
    pub fn del_write_event(fd: c_int) -> std::io::Result<()> {
        if let Some(event_loop) = EventLoop::current() {
            event_loop.del_write_event(fd)?;
        } else {
            let instance = INSTANCE.get().expect("EventLoops not init !");
            for event_loop in &instance.loops {
                event_loop.del_write_event(fd)?;
            }
        }
        Ok(())
    }

    /// Stop all `EventLoop`.
    pub fn stop(wait_time: Duration) -> std::io::Result<()> {
        if let Some(instance) = INSTANCE.get() {
            for i in &instance.loops {
                _ = i.stop(Duration::ZERO);
            }
            let (lock, cvar) = &*instance.shared_stop;
            let guard = lock
                .lock()
                .map_err(|_| Error::new(ErrorKind::TimedOut, "wait failed !"))?;
            let result = cvar
                .wait_timeout_while(guard, wait_time, |stopped| {
                    stopped.load(Ordering::Acquire) > 0
                })
                .map_err(|_| Error::new(ErrorKind::TimedOut, "wait failed !"))?;
            if result.1.timed_out() {
                error!("open-coroutine stop timeout !");
                return Err(Error::new(ErrorKind::TimedOut, "stop timeout !"));
            }
            #[cfg(all(unix, feature = "preemptive"))]
            crate::monitor::Monitor::stop();
        }
        Ok(())
    }
}

macro_rules! impl_io_uring {
    ( $syscall: ident($($arg: ident : $arg_type: ty),*) -> $result: ty ) => {
        #[cfg(all(target_os = "linux", feature = "io_uring"))]
        impl EventLoops {
            #[allow(missing_docs)]
            pub fn $syscall(
                $($arg: $arg_type),*
            ) -> std::io::Result<Arc<(Mutex<Option<c_longlong>>, Condvar)>> {
                Self::event_loop().$syscall($($arg, )*)
            }
        }
    }
}

impl_io_uring!(epoll_ctl(epfd: c_int, op: c_int, fd: c_int, event: *mut epoll_event) -> c_int);
impl_io_uring!(socket(domain: c_int, ty: c_int, protocol: c_int) -> c_int);
impl_io_uring!(accept(fd: c_int, addr: *mut sockaddr, len: *mut socklen_t) -> c_int);
impl_io_uring!(accept4(fd: c_int, addr: *mut sockaddr, len: *mut socklen_t, flg: c_int) -> c_int);
impl_io_uring!(shutdown(fd: c_int, how: c_int) -> c_int);
impl_io_uring!(connect(fd: c_int, address: *const sockaddr, len: socklen_t) -> c_int);
impl_io_uring!(close(fd: c_int) -> c_int);
impl_io_uring!(recv(fd: c_int, buf: *mut c_void, len: size_t, flags: c_int) -> ssize_t);
impl_io_uring!(read(fd: c_int, buf: *mut c_void, count: size_t) -> ssize_t);
impl_io_uring!(pread(fd: c_int, buf: *mut c_void, count: size_t, offset: off_t) -> ssize_t);
impl_io_uring!(readv(fd: c_int, iov: *const iovec, iovcnt: c_int) -> ssize_t);
impl_io_uring!(preadv(fd: c_int, iov: *const iovec, iovcnt: c_int, offset: off_t) -> ssize_t);
impl_io_uring!(recvmsg(fd: c_int, msg: *mut msghdr, flags: c_int) -> ssize_t);
impl_io_uring!(send(fd: c_int, buf: *const c_void, len: size_t, flags: c_int) -> ssize_t);
impl_io_uring!(sendto(fd: c_int, buf: *const c_void, len: size_t, flags: c_int, addr: *const sockaddr, addrlen: socklen_t) -> ssize_t);
impl_io_uring!(write(fd: c_int, buf: *const c_void, count: size_t) -> ssize_t);
impl_io_uring!(pwrite(fd: c_int, buf: *const c_void, count: size_t, offset: off_t) -> ssize_t);
impl_io_uring!(writev(fd: c_int, iov: *const iovec, iovcnt: c_int) -> ssize_t);
impl_io_uring!(pwritev(fd: c_int, iov: *const iovec, iovcnt: c_int, offset: off_t) -> ssize_t);
impl_io_uring!(sendmsg(fd: c_int, msg: *const msghdr, flags: c_int) -> ssize_t);

macro_rules! impl_iocp {
    ( $syscall: ident($($arg: ident : $arg_type: ty),*) -> $result: ty ) => {
        #[cfg(all(windows, feature = "iocp"))]
        impl EventLoops {
            #[allow(missing_docs)]
            pub fn $syscall(
                $($arg: $arg_type),*
            ) -> std::io::Result<Arc<(Mutex<Option<c_longlong>>, Condvar)>> {
                Self::event_loop().$syscall($($arg, )*)
            }
        }
    }
}

impl_iocp!(accept(fd: SOCKET, addr: *mut SOCKADDR, len: *mut c_int) -> c_int);<|MERGE_RESOLUTION|>--- conflicted
+++ resolved
@@ -21,11 +21,7 @@
 cfg_if::cfg_if! {
     if #[cfg(all(target_os = "linux", feature = "io_uring"))] {
         use libc::{epoll_event, iovec, msghdr, off_t, size_t, sockaddr, socklen_t};
-<<<<<<< HEAD
         use std::ffi::c_void;
-=======
-        use std::ffi::{c_longlong, c_void};
->>>>>>> 7572bddc
     }
 }
 
@@ -34,22 +30,16 @@
 
 mod selector;
 
-<<<<<<< HEAD
-#[allow(clippy::cast_possible_truncation, clippy::cast_sign_loss)]
-#[cfg(any(
-    all(target_os = "linux", feature = "io_uring"),
-    all(windows, feature = "iocp")
-))]
-pub(crate) mod operator;
-=======
 #[allow(
     clippy::cast_possible_truncation,
     clippy::cast_sign_loss,
     clippy::too_many_arguments
 )]
-#[cfg(all(target_os = "linux", feature = "io_uring"))]
+#[cfg(any(
+    all(target_os = "linux", feature = "io_uring"),
+    all(windows, feature = "iocp")
+))]
 mod operator;
->>>>>>> 7572bddc
 
 #[allow(missing_docs)]
 pub mod event_loop;

--- conflicted
+++ resolved
@@ -101,7 +101,6 @@
         lpnumberofbytesrecvd: *mut c_uint,
         dwflags: c_uint,
         lpoverlapped: *mut OVERLAPPED,
-<<<<<<< HEAD
         lpcompletionroutine: LPWSAOVERLAPPED_COMPLETION_ROUTINE,
     ) -> c_int {
         let syscall = Syscall::WSASend;
@@ -247,23 +246,18 @@
         }
     }
 }
-=======
+
+impl_nio_write_iovec!(NioWSASendSyscall, WSASendSyscall,
+    WSASend(
+        fd: SOCKET,
+        buf: *const WSABUF,
+        dwbuffercount: c_uint,
+        lpnumberofbytesrecvd: *mut c_uint,
+        dwflags: c_uint,
+        lpoverlapped: *mut OVERLAPPED,
         lpcompletionroutine: LPWSAOVERLAPPED_COMPLETION_ROUTINE
     ) -> c_int
 );
->>>>>>> bcfb4b7e
-
-impl_nio_write_iovec!(NioWSASendSyscall, WSASendSyscall,
-    WSASend(
-        fd: SOCKET,
-        buf: *const WSABUF,
-        dwbuffercount: c_uint,
-        lpnumberofbytesrecvd: *mut c_uint,
-        dwflags: c_uint,
-        lpoverlapped: *mut OVERLAPPED,
-        lpcompletionroutine: LPWSAOVERLAPPED_COMPLETION_ROUTINE
-    ) -> c_int
-);
 
 impl_raw!(RawWSASendSyscall, WSASendSyscall, windows_sys::Win32::Networking::WinSock,
     WSASend(
